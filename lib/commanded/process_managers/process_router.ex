defmodule Commanded.ProcessManagers.ProcessRouter do
  @moduledoc """
  Process router is responsible for starting, continuing and completing process managers in response to raised domain events.
  """

  use Commanded.EventStore
  use GenServer
  require Logger

  alias Commanded.ProcessManagers.{ProcessManagerInstance,Supervisor}
  alias Commanded.EventStore.{RecordedEvent}
  
  defmodule State do
    defstruct [
      process_manager_name: nil,
      process_manager_module: nil,
      command_dispatcher: nil,
      subscribe_from: nil,
      process_managers: %{},
      supervisor: nil,
      last_seen_events: %{},
      pending_events: [],
      subscription: nil,
    ]
  end

  def start_link(process_manager_name, process_manager_module, command_dispatcher, opts \\ []) do
    GenServer.start_link(__MODULE__, %State{
      process_manager_name: process_manager_name,
      process_manager_module: process_manager_module,
      command_dispatcher: command_dispatcher,
      subscribe_from: opts[:start_from] || :origin,
    }, [name: process_manager_module])
  end

  def init(%State{command_dispatcher: command_dispatcher} = state) do
    {:ok, supervisor} = Supervisor.start_link(command_dispatcher)

    state = %State{state | supervisor: supervisor}

    GenServer.cast(self(), {:subscribe_to_events})

    {:ok, state}
  end

  @doc """
  Acknowledge successful handling of the given event id by a process manager instance
  """
  def ack_event(process_router, %RecordedEvent{} = event) do
    GenServer.cast(process_router, {:ack_event, event})
    :ok
  end

  @doc """
  Fetch the pid of an individual process manager instance identified by the given `process_uuid`
  """
  def process_instance(process_router, process_uuid) do
    GenServer.call(process_router, {:process_instance, process_uuid})
  end

  def handle_call({:process_instance, process_uuid}, _from, %State{process_managers: process_managers} = state) do
    reply = case Map.get(process_managers, process_uuid) do
      nil -> {:error, :process_manager_not_found}
      process_manager -> process_manager
    end

    {:reply, reply, state}
  end

  def handle_cast({:ack_event, event}, %State{} = state) do
    state = confirm_receipt(state, event)

    # continue processing any pending events
    GenServer.cast(self(), {:process_pending_events})

    {:noreply, state}
  end

  @doc """
  Subscribe the process router to all events
  """
  def handle_cast({:subscribe_to_events}, %State{process_manager_name: process_manager_name, subscribe_from: subscribe_from} = state) do
<<<<<<< HEAD
    {:ok, _} = @event_store.subscribe_to_all_streams(process_manager_name, self, subscribe_from)
=======
    {:ok, _} = EventStore.subscribe_to_all_streams(process_manager_name, self(), subscribe_from)
>>>>>>> 84265f41
    {:noreply, state}
  end

  def handle_cast({:process_pending_events}, %State{pending_events: []} = state), do: {:noreply, state}
  def handle_cast({:process_pending_events}, %State{pending_events: [event | pending_events], process_manager_name: process_manager_name} = state) do
    Logger.debug(fn ->  "process router \"#{process_manager_name}\" has #{length(pending_events)} pending event(s) to process" end)

    state = handle_event(event, state)

    {:noreply, %State{state | pending_events: pending_events}}
  end

  def handle_info({:events, events, subscription}, %State{process_manager_name: process_manager_name, pending_events: pending_events} = state) do
    Logger.debug(fn -> "process router \"#{process_manager_name}\" received #{length(events)} event(s)" end)

    unseen_events = Enum.reject(events, &event_already_seen?(&1, state))

    state = case {pending_events, unseen_events} do
      {[], []} ->
        # no pending or unseen events, so state is unmodified
        state

      {[], _} ->
        # no pending events, but some unseen events so start processing them
        GenServer.cast(self(), {:process_pending_events})
        %State{state | pending_events: unseen_events, subscription: subscription}

      {_, _} ->
        # already processing pending events, append the unseen events so they are processed afterwards
        %State{state | pending_events: pending_events ++ unseen_events, subscription: subscription}
    end

    {:noreply, state}
  end

  def handle_info({:DOWN, _ref, :process, pid, reason}, %State{process_managers: process_managers} = state) do
    Logger.warn(fn -> "process manager process down due to: #{inspect reason}" end)

    {:noreply, %State{state | process_managers: remove_process_manager(process_managers, pid)}}
  end

  # ignore already seen event
  defp event_already_seen?(%RecordedEvent{stream_id: stream_id, stream_version: stream_version}, %State{last_seen_events: last_seen_events}) do
    last_seen_stream_version = Map.get(last_seen_events, stream_id)
    seen? = not is_nil(last_seen_stream_version) and stream_version <= last_seen_stream_version

    if seen?,
      do: Logger.debug(fn -> "process manager has already seen event id: #{inspect stream_id}|#{inspect stream_version}" end)

    seen?
  end

  defp handle_event(%RecordedEvent{data: data, stream_id: stream_id, stream_version: stream_version} = event, %State{process_manager_name: process_manager_name, process_manager_module: process_manager_module, process_managers: process_managers} = state) do
    {process_uuid, process_manager} = case process_manager_module.interested?(data) do
      {:start, process_uuid} -> {process_uuid, start_process_manager(process_uuid, state)}
      {:continue, process_uuid} -> {process_uuid, continue_process_manager(process_uuid, state)}
      {:stop, process_uuid} -> {:stopped, stop_process_manager(process_uuid, state)}
      false -> {nil, nil}
    end

    case process_uuid do
      nil ->
        Logger.debug(fn -> "process router \"#{process_manager_name}\" is not interested in event id: #{stream_id}|#{stream_version}" end)

        ack_and_continue(state, event)

      :stopped ->
        Logger.debug(fn -> "process manager instance \"#{process_manager_name}\" has been stopped by event id: #{stream_id}|#{stream_version}" end)

        ack_and_continue(state, event)

      _ ->
        Logger.debug(fn -> "process router \"#{process_manager_name}\" is interested in event id: #{stream_id}|#{stream_version}" end)

        # delegate event to process instance who will ack event processing on success
        :ok = delegate_event(process_manager, event)

        %State{state | process_managers: Map.put(process_managers, process_uuid, process_manager)}
    end
  end

  # continue processing any pending events and confirm receipt of the given event id
<<<<<<< HEAD
  defp ack_and_continue(%State{} = state, %RecordedEvent{} = event) do
    GenServer.cast(self, {:process_pending_events})
=======
  defp ack_and_continue(%State{} = state, event_id) do
    GenServer.cast(self(), {:process_pending_events})
>>>>>>> 84265f41

    confirm_receipt(state, event)
  end

  # confirm receipt of given event
  defp confirm_receipt(%State{process_manager_name: process_manager_name, subscription: subscription, last_seen_events: last_seen_events} = state, %RecordedEvent{} = event) do
    Logger.debug(fn -> "process router \"#{process_manager_name}\" confirming receipt of event id: #{inspect event.stream_id}|#{inspect event.stream_version}" end)

    send(subscription, {:ack, event.event_id})

    %State{state | last_seen_events: Map.put(last_seen_events, event.stream_id, event.stream_version)}
  end

  defp start_process_manager(process_uuid, %State{process_manager_name: process_manager_name, process_manager_module: process_manager_module, supervisor: supervisor}) do
    {:ok, process_manager} = Supervisor.start_process_manager(supervisor, process_manager_name, process_manager_module, process_uuid)
    Process.monitor(process_manager)
    process_manager
  end

  defp continue_process_manager(process_uuid, %State{process_managers: process_managers} = state) do
    case Map.get(process_managers, process_uuid) do
      nil -> start_process_manager(process_uuid, state)
      process_manager -> process_manager
    end
  end

  defp stop_process_manager(process_uuid, %State{process_managers: process_managers}) do
    case Map.get(process_managers, process_uuid) do
      nil -> nil
      process_manager ->
        :ok = ProcessManagerInstance.stop(process_manager)
        nil
    end
  end

  defp remove_process_manager(process_managers, pid) do
    Enum.reduce(process_managers, process_managers, fn
      ({process_uuid, process_manager_pid}, acc) when process_manager_pid == pid -> Map.delete(acc, process_uuid)
      (_, acc) -> acc
    end)
  end

  defp delegate_event(nil, _event), do: :ok
<<<<<<< HEAD
  defp delegate_event(process_manager, %RecordedEvent{} = event) do
    ProcessManagerInstance.process_event(process_manager, event, self)
=======
  defp delegate_event(process_manager, %EventStore.RecordedEvent{} = event) do
    ProcessManagerInstance.process_event(process_manager, event, self())
>>>>>>> 84265f41
  end
end<|MERGE_RESOLUTION|>--- conflicted
+++ resolved
@@ -80,11 +80,7 @@
   Subscribe the process router to all events
   """
   def handle_cast({:subscribe_to_events}, %State{process_manager_name: process_manager_name, subscribe_from: subscribe_from} = state) do
-<<<<<<< HEAD
-    {:ok, _} = @event_store.subscribe_to_all_streams(process_manager_name, self, subscribe_from)
-=======
-    {:ok, _} = EventStore.subscribe_to_all_streams(process_manager_name, self(), subscribe_from)
->>>>>>> 84265f41
+    {:ok, _} = @event_store.subscribe_to_all_streams(process_manager_name, self(), subscribe_from)
     {:noreply, state}
   end
 
@@ -167,13 +163,8 @@
   end
 
   # continue processing any pending events and confirm receipt of the given event id
-<<<<<<< HEAD
   defp ack_and_continue(%State{} = state, %RecordedEvent{} = event) do
-    GenServer.cast(self, {:process_pending_events})
-=======
-  defp ack_and_continue(%State{} = state, event_id) do
     GenServer.cast(self(), {:process_pending_events})
->>>>>>> 84265f41
 
     confirm_receipt(state, event)
   end
@@ -217,12 +208,7 @@
   end
 
   defp delegate_event(nil, _event), do: :ok
-<<<<<<< HEAD
   defp delegate_event(process_manager, %RecordedEvent{} = event) do
-    ProcessManagerInstance.process_event(process_manager, event, self)
-=======
-  defp delegate_event(process_manager, %EventStore.RecordedEvent{} = event) do
     ProcessManagerInstance.process_event(process_manager, event, self())
->>>>>>> 84265f41
   end
 end