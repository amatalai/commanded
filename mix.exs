--- conflicted
+++ resolved
@@ -32,11 +32,7 @@
 
   defp deps do
     [
-<<<<<<< HEAD
-      {:eventstore, "~> 0.7", optional: true, only: :test},
-=======
-      {:eventstore, "~> 0.8"},
->>>>>>> 84265f41
+      {:eventstore, "~> 0.8", optional: true, only: :test},
       {:ex_doc, "~> 0.14", only: :dev},
       {:markdown, github: "devinus/markdown", only: :dev},
       {:mix_test_watch, "~> 0.2", only: :dev},
